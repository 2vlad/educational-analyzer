--- conflicted
+++ resolved
@@ -180,7 +180,7 @@
       console.error('Failed to load models:', error)
       // Continue with default model
       // Set a fallback model if API fails
-      setSelectedModel('yandex-gpt-pro')
+      setSelectedModel('claude-haiku')
     }
   }
 
@@ -358,7 +358,7 @@
     if (selectedModel && !validModelIds.includes(selectedModel)) {
       console.warn('Invalid model ID detected:', selectedModel)
       console.log('Falling back to default model')
-      modelToUse = 'yandex-gpt-pro'
+      modelToUse = 'claude-haiku'
     }
 
     setIsAnalyzing(true)
@@ -478,18 +478,6 @@
   }
 
   if (currentScreen === 'results' && analysisResult) {
-<<<<<<< HEAD
-    // Calculate overall score (exclude non-metric fields)
-    const overallScore = analysisResult.results
-      ? Object.entries(analysisResult.results).reduce((sum: number, [key, data]: [string, any]) => {
-          // Skip non-metric fields
-          if (key === 'lessonTitle' || key === 'hotFixes' || key === 'quickWin' || !data?.score) {
-            return sum
-          }
-          return sum + (data.score || 0)
-        }, 0)
-      : 0
-=======
     // Calculate overall score and count metrics
     let overallScore = 0
     let metricCount = 0
@@ -507,11 +495,6 @@
     // Calculate total possible score based on number of metrics
     const totalPossibleScore = metricCount * 5 // Range is -2 to +2, total spread is 5
     const adjustedScore = overallScore + (metricCount * 2) // Shift from -2..+2 to 0..4 per metric
->>>>>>> 4a7eb0c1
-
-    // Log for debugging
-    console.log('Overall score:', overallScore)
-    console.log('Adjusted score (out of 25):', Math.round((overallScore + 10) * 1.25))
 
     // Get shortened comment for metric cards (max 150 chars)
     const getShortComment = (comment: string | undefined) => {
@@ -724,87 +707,26 @@
               </p>
             </div>
 
-<<<<<<< HEAD
-            {/* Overall Result */}
-            <div
-              className="bg-[#C8E6C9] p-6 flex flex-col"
-              style={{ minWidth: '320px', minHeight: '320px', borderRadius: '40px' }}
-            >
-              <div className="flex-grow flex items-center justify-center">
-                <div style={{ fontWeight: 400, fontSize: '50px' }} className="text-black">
-                  {Math.round((overallScore + 10) * 1.25)}/25
-                </div>
-              </div>
-              <h3
-                className="text-black"
-                style={{
-                  fontWeight: 600,
-                  fontSize: '32px',
-                  lineHeight: '90%',
-                }}
-              >
-                Общий
-                <br />
-                результат
-              </h3>
-            </div>
-=======
->>>>>>> 4a7eb0c1
           </div>
 
-          {/* Quick Win Section - 20/80 Rule */}
-          <div className="bg-[#FFF8E1] p-6 mb-8" style={{ width: '660px', borderRadius: '40px' }}>
-            <h2 className="text-[20px] font-semibold text-black mb-2">⚡ Quick Win</h2>
-            <p className="text-[12px] text-gray-600 mb-3">20% усилий для 80% улучшения:</p>
+          {/* Quick Win Section */}
+          <div className="bg-[#F5F5F5] p-6 mb-8" style={{ width: '660px', borderRadius: '40px' }}>
+            <h2 className="text-[20px] font-semibold text-black mb-3">Quick Win</h2>
             <p className="text-[14px] text-black leading-relaxed">
-              {analysisResult.results?.quickWin ||
-                'Добавьте конкретный пример кода в начале урока и метафору для сложной концепции в середине. Это сразу улучшит понимание материала новичками.'}
+              {overallScore > 0
+                ? `Контент набрал ${overallScore > 0 ? '+' : ''}${overallScore} баллов. Материал хорошо структурирован и будет полезен для изучения.`
+                : overallScore < 0
+                  ? `Контент набрал ${overallScore} баллов. Материал требует доработки для лучшего восприятия студентами.`
+                  : 'Контент набрал 0 баллов. Материал имеет сбалансированные характеристики.'}
             </p>
           </div>
-
-          {/* Overall Score Info */}
-          <div className="bg-[#F5F5F5] p-4 mb-8" style={{ width: '660px', borderRadius: '20px' }}>
-            <p className="text-[13px] text-gray-600 text-center">
-              Контент набрал {Math.round((overallScore + 10) * 1.25)} баллов из 25.
-              {overallScore > 0
-                ? ' Материал хорошо структурирован и будет полезен для изучения.'
-                : overallScore < 0
-                  ? ' Материал требует доработки для лучшего восприятия студентами.'
-                  : ' Материал имеет сбалансированные характеристики.'}
-            </p>
-          </div>
-
-          {/* Hot Fixes Section */}
-          {analysisResult.results?.hotFixes && (
-            <div className="bg-[#FFE5B4] p-6 mb-8" style={{ width: '660px', borderRadius: '40px' }}>
-              <h2 className="text-[20px] font-semibold text-black mb-4">🔥 Hot Fixes</h2>
-              <p className="text-[12px] text-gray-600 mb-4">
-                3 быстрых улучшения, которые максимально повлияют на качество урока:
-              </p>
-              <ol className="space-y-3">
-                {analysisResult.results.hotFixes.map((fix, index) => (
-                  <li key={index} className="flex items-start">
-                    <span className="text-[16px] font-bold text-orange-600 mr-3">{index + 1}.</span>
-                    <span className="text-[14px] text-black flex-1">{fix}</span>
-                  </li>
-                ))}
-              </ol>
-            </div>
-          )}
 
           {/* Detailed Analysis Sections */}
           <div className="space-y-8" style={{ width: '660px' }}>
             {analysisResult.results &&
               Object.entries(analysisResult.results).map(([metric, data]: [string, any]) => {
-                // Skip non-metric fields
-                if (
-                  !data ||
-                  data.error ||
-                  metric === 'lessonTitle' ||
-                  metric === 'hotFixes' ||
-                  metric === 'quickWin'
-                )
-                  return null
+                // Skip lessonTitle as it's not a metric
+                if (!data || data.error || metric === 'lessonTitle') return null
 
                 return (
                   <div key={metric} className="bg-white rounded-lg">
@@ -843,41 +765,16 @@
                           Примеры из текста
                         </h4>
                         <ul className="space-y-3">
-                          {data.examples.map((example: string, index: number) => {
-                            // Split example by arrow to separate quote from explanation
-                            const parts = example.split('->')
-                            const quote = parts[0]?.trim() || example
-                            const explanation = parts[1]?.trim()
-
-                            return (
-                              <li key={index} className="flex flex-col space-y-1">
-                                <div className="flex items-start">
-                                  <span className="text-black mr-2">•</span>
-                                  <span className="text-[14px] text-black italic">"{quote}"</span>
-                                </div>
-                                {explanation && (
-                                  <div className="ml-6 text-[13px] text-gray-600">
-                                    ↳ {explanation}
-                                  </div>
-                                )}
-                              </li>
-                            )
-                          })}
+                          {data.examples.map((example: string, index: number) => (
+                            <li key={index} className="flex items-start">
+                              <span className="text-black mr-2">•</span>
+                              <span className="text-[14px] text-black italic">"{example}"</span>
+                            </li>
+                          ))}
                         </ul>
                       </div>
                     )}
 
-<<<<<<< HEAD
-                    {/* Recommendations */}
-                    {data.recommendations && (
-                      <div className="bg-[#E8F5E9] p-6" style={{ borderRadius: '40px' }}>
-                        <h4 className="text-[16px] font-semibold text-black mb-3">
-                          ✅ Рекомендации по улучшению
-                        </h4>
-                        <div className="text-[14px] text-black leading-relaxed whitespace-pre-line">
-                          {data.recommendations}
-                        </div>
-=======
                     {/* Suggestions - What to fix */}
                     {data.suggestions && data.suggestions.length > 0 && (
                       <div className="bg-[#F5F5F5] p-6" style={{ borderRadius: '40px' }}>
@@ -892,7 +789,6 @@
                             </li>
                           ))}
                         </ul>
->>>>>>> 4a7eb0c1
                       </div>
                     )}
                   </div>
